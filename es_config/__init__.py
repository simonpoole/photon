import time
from elasticsearch import Elasticsearch
from elasticsearch.exceptions import NotFoundError
import json


def init_elasticsearch(index):
    es = Elasticsearch()
    try:
        es.indices.delete(index)
        print('Deleted existing index:', index)
    except NotFoundError:
        pass
<<<<<<< HEAD
        
    mappings = {
        'place': {
            "dynamic": False,
            "_all": {"enabled": False},
            "_boost": {"name": "ranking", "null_value": 1.0},
            "_id": {"path": "id"},
            'properties': {
                'coordinate': {"type": "geo_point"},
                'osm_id': {"type": "long", "index": "not_analyzed"},

                'osm_key': {"type": "string", "index": "no"},
                'osm_type': {"type": "string", "index": "no"},
                'osm_value': {"type": "string", "index": "no"},

                'street': {"type": "string", "index": "no", 
                           "copy_to": ["collector.en", "collector.de", "collector.fr", "collector.it"]},
                'housenumber': {"type": "string", "index": "not_analyzed"},
                'postcode': {"type": "string", "index": "no", "store": True,
                             "copy_to": ["collector.en", "collector.de", "collector.fr", "collector.it"]},

                'name': {
                    "type": "object",
                    "properties": {
                        "default": {"type": "string",  "analyzer": "stringanalyser", "fields": {
                            "raw": {"type": "string", "index_analyzer": "raw_stringanalyser",
                                    "search_analyzer": "raw_stringanalyser"}},
                                    "copy_to": ["collector.en", "collector.de", "collector.fr", "collector.it"]},
                        "en": {"type": "string",  "analyzer": "stringanalyser", "fields": {
                            "raw": {"type": "string", "index_analyzer": "raw_stringanalyser",
                                    "search_analyzer": "raw_stringanalyser"}}, "copy_to": ["collector.en"]},
                        "de": {"type": "string",  "analyzer": "stringanalyser", "fields": {
                            "raw": {"type": "string", "index_analyzer": "raw_stringanalyser",
                                    "search_analyzer": "raw_stringanalyser"}}, "copy_to": ["collector.de"]},
                        "fr": {"type": "string",  "analyzer": "stringanalyser", "fields": {
                            "raw": {"type": "string", "index_analyzer": "raw_stringanalyser",
                                    "search_analyzer": "raw_stringanalyser"}}, "copy_to": ["collector.fr"]},
                        "it": {"type": "string",  "analyzer": "stringanalyser", "fields": {
                            "raw": {"type": "string", "index_analyzer": "raw_stringanalyser",
                                    "search_analyzer": "raw_stringanalyser"}}, "copy_to": ["collector.it"]},
                    }
                },

                'city': {
                    "type": "object",
                    "properties": {
                        "default": {"type": "string",  "index": "no",
                                    "copy_to": ["collector.en", "collector.de", "collector.fr", "collector.it"]},
                        "en": {"type": "string",  "index": "no", "copy_to": ["collector.en"]},
                        "de": {"type": "string",  "index": "no", "copy_to": ["collector.de"]},
                        "fr": {"type": "string",  "index": "no", "copy_to": ["collector.fr"]},
                        "it": {"type": "string",  "index": "no", "copy_to": ["collector.it"]},
                    }
                },

                'country': {
                    "type": "object",
                    "properties": {
                        "default": {"type": "string",  "index": "no",
                                    "copy_to": ["collector.en", "collector.de", "collector.fr", "collector.it"]},
                        "en": {"type": "string",  "index": "no", "copy_to": ["collector.en"]},
                        "de": {"type": "string",  "index": "no", "copy_to": ["collector.de"]},
                        "fr": {"type": "string",  "index": "no", "copy_to": ["collector.fr"]},
                        "it": {"type": "string",  "index": "no", "copy_to": ["collector.it"]},
                    }
                },

                'context': {
                    "type": "object",
                    "properties": {
                        "default": {"type": "string",  "index": "no",
                                    "copy_to": ["collector.en", "collector.de", "collector.fr", "collector.it"]},
                        "en": {"type": "string",  "index": "no", "copy_to": ["collector.en"]},
                        "de": {"type": "string",  "index": "no", "copy_to": ["collector.de"]},
                        "fr": {"type": "string",  "index": "no", "copy_to": ["collector.fr"]},
                        "it": {"type": "string",  "index": "no", "copy_to": ["collector.it"]},
                    }
                },

                'collector': {
                    "type": "object",
                    "properties": {
                        "en": {"type": "string", "analyzer": "stringanalyser",
                               "fields": {"raw": {"type": "string", "index_analyzer": "raw_stringanalyser",
                                                  "search_analyzer": "raw_stringanalyser"}}},
                        "de": {"type": "string", "analyzer": "stringanalyser",
                               "fields": {"raw": {"type": "string", "index_analyzer": "raw_stringanalyser",
                                                  "search_analyzer": "raw_stringanalyser"}}},
                        "fr": {"type": "string", "analyzer": "stringanalyser",
                               "fields": {"raw": {"type": "string", "index_analyzer": "raw_stringanalyser",
                                                  "search_analyzer": "raw_stringanalyser"}}},
                        "it": {"type": "string", "analyzer": "stringanalyser",
                               "fields": {"raw": {"type": "string", "index_analyzer": "raw_stringanalyser",
                                                  "search_analyzer": "raw_stringanalyser"}}},
                    }
                },

            }
        }
    }
    index_settings = {
        "analysis": {
            "analyzer": {
                "stringanalyser": {
                    "tokenizer": "standard",
                    "filter": ["word_delimiter", "lowercase", "asciifolding", "photonngram"],
                    "char_filter": ["punctuationgreedy"]
                },
                "raw_stringanalyser": {
                    "tokenizer": "standard",
                    "filter": ["word_delimiter", "lowercase", "asciifolding"],
                    "char_filter": ["punctuationgreedy"]
                },
            },
            "filter": {
                "photonngram": {
                    "type": "edgeNGram",
                    "min_gram": 2,
                    "max_gram": 15
                },
            },
            "char_filter": {
                "punctuationgreedy": {
                    "type": "pattern_replace",
                    "pattern": "[\.,]"
                },
            },
        }
    }
=======

    with open("mapppings.json") as f:
        mappings = json.load(f)

    with open("index_settings.json") as f:
        index_settings = json.load(f)
>>>>>>> edb815b7

    es.indices.create(index, body={'mappings': mappings, 'settings': {'index': index_settings}})
    print('index created:', index)
    es.indices.put_alias(index, body={
	"actions" : [{
            "add" : {
                 "index" : index,
                 "alias" : "photon"
            }
        }]})



if __name__ == "__main__":
    init_elasticsearch("photon_" + time.strftime("%Y-%m-%d"))<|MERGE_RESOLUTION|>--- conflicted
+++ resolved
@@ -1,7 +1,7 @@
 import time
+import json
 from elasticsearch import Elasticsearch
 from elasticsearch.exceptions import NotFoundError
-import json
 
 
 def init_elasticsearch(index):
@@ -11,144 +11,12 @@
         print('Deleted existing index:', index)
     except NotFoundError:
         pass
-<<<<<<< HEAD
-        
-    mappings = {
-        'place': {
-            "dynamic": False,
-            "_all": {"enabled": False},
-            "_boost": {"name": "ranking", "null_value": 1.0},
-            "_id": {"path": "id"},
-            'properties': {
-                'coordinate': {"type": "geo_point"},
-                'osm_id': {"type": "long", "index": "not_analyzed"},
-
-                'osm_key': {"type": "string", "index": "no"},
-                'osm_type': {"type": "string", "index": "no"},
-                'osm_value': {"type": "string", "index": "no"},
-
-                'street': {"type": "string", "index": "no", 
-                           "copy_to": ["collector.en", "collector.de", "collector.fr", "collector.it"]},
-                'housenumber': {"type": "string", "index": "not_analyzed"},
-                'postcode': {"type": "string", "index": "no", "store": True,
-                             "copy_to": ["collector.en", "collector.de", "collector.fr", "collector.it"]},
-
-                'name': {
-                    "type": "object",
-                    "properties": {
-                        "default": {"type": "string",  "analyzer": "stringanalyser", "fields": {
-                            "raw": {"type": "string", "index_analyzer": "raw_stringanalyser",
-                                    "search_analyzer": "raw_stringanalyser"}},
-                                    "copy_to": ["collector.en", "collector.de", "collector.fr", "collector.it"]},
-                        "en": {"type": "string",  "analyzer": "stringanalyser", "fields": {
-                            "raw": {"type": "string", "index_analyzer": "raw_stringanalyser",
-                                    "search_analyzer": "raw_stringanalyser"}}, "copy_to": ["collector.en"]},
-                        "de": {"type": "string",  "analyzer": "stringanalyser", "fields": {
-                            "raw": {"type": "string", "index_analyzer": "raw_stringanalyser",
-                                    "search_analyzer": "raw_stringanalyser"}}, "copy_to": ["collector.de"]},
-                        "fr": {"type": "string",  "analyzer": "stringanalyser", "fields": {
-                            "raw": {"type": "string", "index_analyzer": "raw_stringanalyser",
-                                    "search_analyzer": "raw_stringanalyser"}}, "copy_to": ["collector.fr"]},
-                        "it": {"type": "string",  "analyzer": "stringanalyser", "fields": {
-                            "raw": {"type": "string", "index_analyzer": "raw_stringanalyser",
-                                    "search_analyzer": "raw_stringanalyser"}}, "copy_to": ["collector.it"]},
-                    }
-                },
-
-                'city': {
-                    "type": "object",
-                    "properties": {
-                        "default": {"type": "string",  "index": "no",
-                                    "copy_to": ["collector.en", "collector.de", "collector.fr", "collector.it"]},
-                        "en": {"type": "string",  "index": "no", "copy_to": ["collector.en"]},
-                        "de": {"type": "string",  "index": "no", "copy_to": ["collector.de"]},
-                        "fr": {"type": "string",  "index": "no", "copy_to": ["collector.fr"]},
-                        "it": {"type": "string",  "index": "no", "copy_to": ["collector.it"]},
-                    }
-                },
-
-                'country': {
-                    "type": "object",
-                    "properties": {
-                        "default": {"type": "string",  "index": "no",
-                                    "copy_to": ["collector.en", "collector.de", "collector.fr", "collector.it"]},
-                        "en": {"type": "string",  "index": "no", "copy_to": ["collector.en"]},
-                        "de": {"type": "string",  "index": "no", "copy_to": ["collector.de"]},
-                        "fr": {"type": "string",  "index": "no", "copy_to": ["collector.fr"]},
-                        "it": {"type": "string",  "index": "no", "copy_to": ["collector.it"]},
-                    }
-                },
-
-                'context': {
-                    "type": "object",
-                    "properties": {
-                        "default": {"type": "string",  "index": "no",
-                                    "copy_to": ["collector.en", "collector.de", "collector.fr", "collector.it"]},
-                        "en": {"type": "string",  "index": "no", "copy_to": ["collector.en"]},
-                        "de": {"type": "string",  "index": "no", "copy_to": ["collector.de"]},
-                        "fr": {"type": "string",  "index": "no", "copy_to": ["collector.fr"]},
-                        "it": {"type": "string",  "index": "no", "copy_to": ["collector.it"]},
-                    }
-                },
-
-                'collector': {
-                    "type": "object",
-                    "properties": {
-                        "en": {"type": "string", "analyzer": "stringanalyser",
-                               "fields": {"raw": {"type": "string", "index_analyzer": "raw_stringanalyser",
-                                                  "search_analyzer": "raw_stringanalyser"}}},
-                        "de": {"type": "string", "analyzer": "stringanalyser",
-                               "fields": {"raw": {"type": "string", "index_analyzer": "raw_stringanalyser",
-                                                  "search_analyzer": "raw_stringanalyser"}}},
-                        "fr": {"type": "string", "analyzer": "stringanalyser",
-                               "fields": {"raw": {"type": "string", "index_analyzer": "raw_stringanalyser",
-                                                  "search_analyzer": "raw_stringanalyser"}}},
-                        "it": {"type": "string", "analyzer": "stringanalyser",
-                               "fields": {"raw": {"type": "string", "index_analyzer": "raw_stringanalyser",
-                                                  "search_analyzer": "raw_stringanalyser"}}},
-                    }
-                },
-
-            }
-        }
-    }
-    index_settings = {
-        "analysis": {
-            "analyzer": {
-                "stringanalyser": {
-                    "tokenizer": "standard",
-                    "filter": ["word_delimiter", "lowercase", "asciifolding", "photonngram"],
-                    "char_filter": ["punctuationgreedy"]
-                },
-                "raw_stringanalyser": {
-                    "tokenizer": "standard",
-                    "filter": ["word_delimiter", "lowercase", "asciifolding"],
-                    "char_filter": ["punctuationgreedy"]
-                },
-            },
-            "filter": {
-                "photonngram": {
-                    "type": "edgeNGram",
-                    "min_gram": 2,
-                    "max_gram": 15
-                },
-            },
-            "char_filter": {
-                "punctuationgreedy": {
-                    "type": "pattern_replace",
-                    "pattern": "[\.,]"
-                },
-            },
-        }
-    }
-=======
 
     with open("mapppings.json") as f:
         mappings = json.load(f)
 
     with open("index_settings.json") as f:
         index_settings = json.load(f)
->>>>>>> edb815b7
 
     es.indices.create(index, body={'mappings': mappings, 'settings': {'index': index_settings}})
     print('index created:', index)
