package de.komoot.photon.query;

import com.vividsolutions.jts.geom.Coordinate;
import com.vividsolutions.jts.geom.GeometryFactory;
import com.vividsolutions.jts.geom.Point;
import com.vividsolutions.jts.geom.PrecisionModel;
import spark.QueryParamsMap;
import spark.Request;

import java.util.Arrays;
import java.util.HashSet;
import java.util.Set;

/**
 * A factory that creates a {@link PhotonRequest} from a {@link Request web request}
 * Created by Sachin Dole on 2/12/2015.
 */
public class PhotonRequestFactory {
    private final LanguageChecker languageChecker;
    private final static GeometryFactory geometryFactory = new GeometryFactory(new PrecisionModel(), 4326);

    protected static HashSet<String> m_hsRequestQueryParams = new HashSet<>(Arrays.asList("lang", "q", "lon", "lat",
            "limit", "distance_sort", "osm_tag", "location_bias_scale"));

    public PhotonRequestFactory(Set<String> supportedLanguages) {
        this.languageChecker = new LanguageChecker(supportedLanguages);
    }

    public <R extends PhotonRequest> R create(Request webRequest) throws BadRequestException {


        for (String queryParam : webRequest.queryParams())
            if (!m_hsRequestQueryParams.contains(queryParam))
                throw new BadRequestException(400, "unknown query parameter '" + queryParam + "'.  Allowed parameters are: " + m_hsRequestQueryParams);


        String language = webRequest.queryParams("lang");
        language = language == null ? "en" : language;
        languageChecker.apply(language);
        String query = webRequest.queryParams("q");
        if (query == null) throw new BadRequestException(400, "missing search term 'q': /?q=berlin");
        Integer limit;
        try {
            limit = Integer.valueOf(webRequest.queryParams("limit"));
        } catch (NumberFormatException e) {
            limit = 15;
        }
        Point locationForBias = null;
        try {
            Double lon = Double.valueOf(webRequest.queryParams("lon"));
            Double lat = Double.valueOf(webRequest.queryParams("lat"));
            locationForBias = geometryFactory.createPoint(new Coordinate(lon, lat));
        } catch (Exception nfe) {
            //ignore
        }

<<<<<<< HEAD
        double scale = 1.8;
        String scaleStr = webRequest.queryParams("location_bias_scale");
        if (scaleStr != null && !scaleStr.isEmpty())
            try {
                scale = Double.parseDouble(scaleStr);
            } catch (Exception nfe) {
                throw new BadRequestException(400, "invalid parameter 'location_bias_scale' must be a number");
            }

=======
        // use not too high default value, see #306
        double scale = 1.6;
        try {
            scale = Double.parseDouble(webRequest.queryParams("location_bias_scale"));
        } catch (Exception nfe) {
            //ignore
        }
>>>>>>> 10c0d62c
        QueryParamsMap tagFiltersQueryMap = webRequest.queryMap("osm_tag");
        if (!new CheckIfFilteredRequest().execute(tagFiltersQueryMap)) {
            return (R) new PhotonRequest(query, limit, locationForBias, scale, language);
        }
        FilteredPhotonRequest photonRequest = new FilteredPhotonRequest(query, limit, locationForBias, scale, language);
        String[] tagFilters = tagFiltersQueryMap.values();
        setUpTagFilters(photonRequest, tagFilters);


        return (R) photonRequest;
    }

    private void setUpTagFilters(FilteredPhotonRequest request, String[] tagFilters) {
        for (String tagFilter : tagFilters) {
            if (tagFilter.contains(":")) {
                //might be tag and value OR just value.
                if (tagFilter.startsWith("!")) {
                    //exclude
                    String keyValueCandidate = tagFilter.substring(1);
                    if (keyValueCandidate.startsWith(":")) {
                        //just value
                        request.notValues(keyValueCandidate.substring(1));
                    } else {
                        //key and value
                        String[] keyAndValue = keyValueCandidate.split(":");
                        String excludeKey = keyAndValue[0];
                        String value = keyAndValue[1].startsWith("!") ? keyAndValue[1].substring(1) : keyAndValue[1];
                        Set<String> valuesToExclude = request.notTags().get(excludeKey);
                        if (valuesToExclude == null) valuesToExclude = new HashSet<String>();
                        valuesToExclude.add(value);
                        request.notTags(excludeKey, valuesToExclude);
                    }
                } else {
                    //include key, not sure about value
                    if (tagFilter.startsWith(":")) {
                        //just value

                        String valueCandidate = tagFilter.substring(1);
                        if (valueCandidate.startsWith("!")) {
                            //exclude value
                            request.notValues(valueCandidate.substring(1));
                        } else {
                            //include value
                            request.values(valueCandidate);
                        }
                    } else {
                        //key and value
                        String[] keyAndValue = tagFilter.split(":");

                        String key = keyAndValue[0];
                        String value = keyAndValue[1];
                        if (value.startsWith("!")) {
                            //exclude value
                            Set<String> tagKeysValuesNotIncluded = request.tagNotValues().get(key);
                            if (tagKeysValuesNotIncluded == null) tagKeysValuesNotIncluded = new HashSet<String>();
                            tagKeysValuesNotIncluded.add(value.substring(1));
                            request.tagNotValues(key, tagKeysValuesNotIncluded);
                        } else {
                            //include value
                            Set<String> valuesToInclude = request.tags().get(key);
                            if (valuesToInclude == null) valuesToInclude = new HashSet<String>();
                            valuesToInclude.add(value);
                            request.tags(key, valuesToInclude);
                        }
                    }
                }
            } else {
                //only tag
                if (tagFilter.startsWith("!")) {
                    request.notKeys(tagFilter.substring(1));
                } else {
                    request.keys(tagFilter);
                }
            }
        }
    }
}<|MERGE_RESOLUTION|>--- conflicted
+++ resolved
@@ -54,8 +54,7 @@
             //ignore
         }
 
-<<<<<<< HEAD
-        double scale = 1.8;
+        double scale = 1.6;
         String scaleStr = webRequest.queryParams("location_bias_scale");
         if (scaleStr != null && !scaleStr.isEmpty())
             try {
@@ -64,15 +63,6 @@
                 throw new BadRequestException(400, "invalid parameter 'location_bias_scale' must be a number");
             }
 
-=======
-        // use not too high default value, see #306
-        double scale = 1.6;
-        try {
-            scale = Double.parseDouble(webRequest.queryParams("location_bias_scale"));
-        } catch (Exception nfe) {
-            //ignore
-        }
->>>>>>> 10c0d62c
         QueryParamsMap tagFiltersQueryMap = webRequest.queryMap("osm_tag");
         if (!new CheckIfFilteredRequest().execute(tagFiltersQueryMap)) {
             return (R) new PhotonRequest(query, limit, locationForBias, scale, language);
