--- conflicted
+++ resolved
@@ -53,16 +53,10 @@
         } catch (Exception nfe) {
             //ignore
         }
-<<<<<<< HEAD
-        Boolean locationDistanceSort;
-        try {
-            locationDistanceSort = Boolean.valueOf(webRequest.queryParamOrDefault("distance_sort", "false"));
-=======
 
         double scale = 1.8;
         try {
             scale = Double.parseDouble(webRequest.queryParams("location_bias_scale"));
->>>>>>> da75d45c
         } catch (Exception nfe) {
             throw new BadRequestException(400, "invalid parameter 'distance_sort', can only be true or false");
         }
