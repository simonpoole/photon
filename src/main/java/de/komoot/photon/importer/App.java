--- conflicted
+++ resolved
@@ -40,17 +40,8 @@
 
 		Client esNodeClient = esServer.getClient();
 
-<<<<<<< HEAD
-		if(args.isRecreate_index()) {
-			Importer importer = new Importer(esNodeClient);
-			importer.recreateIndex();
-		}
-
-		if(args.isIndexer()) {
-=======
 		if(args.isNominatimImport()) {
 			esServer.recreateIndex(); // dump previous data
->>>>>>> 8be1ccc4
 			Importer importer = new Importer(esNodeClient);
 			NominatimConnector nominatimConnector = new NominatimConnector(args.getHost(), args.getPort(), args.getDatabase(), args.getUser(), args.getPassword());
 			nominatimConnector.setImporter(importer);
@@ -85,16 +76,6 @@
 		final NominatimUpdater nominatimUpdater = new NominatimUpdater(args.getHost(), args.getPort(), args.getDatabase(), args.getUser(), args.getPassword());
 		de.komoot.photon.importer.Updater updater = new de.komoot.photon.importer.elasticsearch.Updater(esNodeClient);
 		nominatimUpdater.setUpdater(updater);
-<<<<<<< HEAD
-		setPort(2322);
-		get(new Route("/", "text/html") {
-			@Override
-			public Object handle(Request request, Response response) {
-				return "hallihallo";
-			}
-		});
-=======
->>>>>>> 8be1ccc4
 
                 setPort(args.getListenPort());
                 setIpAddress(args.getListenIp());
