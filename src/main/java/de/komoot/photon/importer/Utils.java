--- conflicted
+++ resolved
@@ -45,20 +45,12 @@
 			builder.field("postcode", doc.getPostcode());
 		}
 
-<<<<<<< HEAD
 		writeName(builder, doc.getName(), languages);
 		writeIntlNames(builder, doc.getCity(), "city", languages);
 		writeIntlNames(builder, doc.getCountry(), "country", languages);
+		writeIntlNames(builder, doc.getState(), "state", languages);
 		writeIntlNames(builder, doc.getStreet(), "street", languages);
 		writeContext(builder, doc.getContext(), languages);
-=======
-		writeName(builder, doc.getName());
-		writeIntlNames(builder, doc.getCity(), "city");
-		writeIntlNames(builder, doc.getCountry(), "country");
-		writeIntlNames(builder, doc.getState(), "state");
-		writeIntlNames(builder, doc.getStreet(), "street");
-		writeContext(builder, doc.getContext());
->>>>>>> 6adb2052
 		writeExtent(builder, doc.getBbox());
 
 		return builder;
