package de.komoot.photon.importer.elasticsearch;

import lombok.extern.slf4j.Slf4j;
import org.apache.commons.io.IOUtils;
import org.apache.commons.lang3.SystemUtils;
import org.elasticsearch.action.admin.indices.delete.DeleteIndexResponse;
import org.elasticsearch.client.Client;
import org.elasticsearch.common.settings.ImmutableSettings;
import org.elasticsearch.common.settings.Settings;
import org.elasticsearch.common.unit.TimeValue;
import org.elasticsearch.env.Environment;
import org.elasticsearch.indices.IndexMissingException;
import org.elasticsearch.node.Node;
import org.elasticsearch.node.NodeBuilder;
import org.elasticsearch.plugins.PluginManager;

import java.io.File;
import java.io.IOException;
import java.io.InputStream;
import java.net.URISyntaxException;
import java.net.URL;
import java.nio.file.Files;
import java.nio.file.StandardCopyOption;

import static org.elasticsearch.node.NodeBuilder.nodeBuilder;
import org.json.JSONArray;
import org.json.JSONObject;

/**
 * Helper class to start/stop elasticserach node and get elasticsearch clients
 *
 * @author felix
 */
@Slf4j
public class Server {

	private Node esNode;
	private String clusterName = "photon_v0.2";
	private File esDirectory;
	private File dumpDirectory;
	private File updateDirectory;
	private File tempDirectory;
	private File importDirectory;
        private String[] langs;

	public Server(String clusterName, String mainDirectory, String langs) {
		try {
			if(SystemUtils.IS_OS_WINDOWS) {
				setupDirectories(new URL("file:///" + mainDirectory));
			} else {
				setupDirectories(new URL("file://" + mainDirectory));
			}
		} catch(Exception e) {
			log.error("Can't create directories: ", e);
		}
<<<<<<< HEAD
        this.clusterName = clusterName;
        this.langs = langs.split(",");
=======
		this.clusterName = clusterName;
>>>>>>> 6adb2052
	}

	public Server start() {
		return start(false);
	}

	public Server start(boolean test) {
		ImmutableSettings.Builder sBuilder = ImmutableSettings.settingsBuilder();
		sBuilder.put("path.home", this.esDirectory.toString());
		sBuilder.put("network.host", "127.0.0.1"); // http://stackoverflow.com/a/15509589/1245622

		// default is 'local', 'none' means no data after node restart!
		if(test)
			sBuilder.put("gateway.type", "none");

		Settings settings = sBuilder.build();

		final String pluginPath = this.getClass().getResource("/elasticsearch-wordending-tokenfilter-0.0.1.zip").toExternalForm();
		PluginManager pluginManager = new PluginManager(new Environment(settings), pluginPath, PluginManager.OutputMode.VERBOSE, new TimeValue(60000));
		try {
			pluginManager.downloadAndExtract("ybon/elasticsearch-wordending-tokenfilter/0.0.1");
		} catch(IOException e) {
			log.debug("could not install ybon/elasticsearch-wordending-tokenfilter/0.0.1", e);
		}

		if(!test && false) {
			pluginManager = new PluginManager(new Environment(settings), null, PluginManager.OutputMode.VERBOSE, new TimeValue(30000));
			for(String pluginName : new String[]{"mobz/elasticsearch-head", "polyfractal/elasticsearch-inquisitor"}) {
				try {
					pluginManager.downloadAndExtract(pluginName);
				} catch(IOException e) {
				}
			}
		}

		NodeBuilder nBuilder = nodeBuilder().clusterName(clusterName).loadConfigSettings(true).
				settings(settings);

		esNode = nBuilder.node();
		log.info("started elastic search node");
		return this;
	}

	/**
	 * stops the elasticsearch node
	 */
	public void shutdown() {
		this.esNode.close();
	}

	/**
	 * returns an elasticsearch client
	 */
	public Client getClient() {
		return this.esNode.client();
	}

	private File setupDirectories(URL directoryName) throws IOException, URISyntaxException {
		File mainDirectory = new File(".");

		try {
			mainDirectory = new File(directoryName.toURI());
		} catch(URISyntaxException e) {
			log.error("Can´t access photon_data directory");
		}

		File photonDirectory = new File(mainDirectory, "photon_data");
		this.esDirectory = new File(photonDirectory, "elasticsearch");
		this.dumpDirectory = new File(photonDirectory, "dumps");
		this.updateDirectory = new File(photonDirectory, "updates");
		this.tempDirectory = new File(photonDirectory, "temp");
		this.importDirectory = new File(photonDirectory, "imports");
		final File scriptsDirectory = new File(esDirectory, "config/scripts");

		for(File directory : new File[]{
				esDirectory, dumpDirectory, updateDirectory, importDirectory, tempDirectory,
				photonDirectory, new File(photonDirectory, "elasticsearch/plugins"), scriptsDirectory
		}) {
			if(!directory.exists())
				directory.mkdirs();
		}

		// copy script directory to elastic search directory
		final ClassLoader loader = Thread.currentThread().getContextClassLoader();
		Files.copy(loader.getResourceAsStream("scripts/general-score.mvel"), new File(scriptsDirectory, "general-score.mvel").toPath(), StandardCopyOption.REPLACE_EXISTING);
		Files.copy(loader.getResourceAsStream("scripts/location-biased-score.mvel"), new File(scriptsDirectory, "location-biased-score.mvel").toPath(), StandardCopyOption.REPLACE_EXISTING);

		return mainDirectory;
	}

	public void recreateIndex() throws IOException {
		deleteIndex();

		final Client client = this.getClient();
		final InputStream mappings = Thread.currentThread().getContextClassLoader().getResourceAsStream("mappings.json");
		final InputStream index_settings = Thread.currentThread().getContextClassLoader().getResourceAsStream("index_settings.json");
                
                String mappingsString = IOUtils.toString(mappings);                
                JSONObject mappingsJSON = new JSONObject(mappingsString);
                        
                // add all langs to the mapping
                mappingsJSON = addLangsToMapping(mappingsJSON);
                client.admin().indices().prepareCreate("photon").setSettings(IOUtils.toString(index_settings)).execute().actionGet();
                client.admin().indices().preparePutMapping("photon").setType("place").setSource(mappingsJSON.toString()).execute().actionGet();
	}

	public DeleteIndexResponse deleteIndex() {
		try {
			return this.getClient().admin().indices().prepareDelete("photon").execute().actionGet();
		} catch(IndexMissingException e) {
			// index did not exist
			return null;
		}
	}
        
        private JSONObject addLangsToMapping(JSONObject mappingsObject) {
                // define collector json strings
                String copyToCollectorString = "{\"type\":\"string\",\"index\":\"no\",\"copy_to\":[\"collector.{lang}\"]}";
                String nameToCollectorString = "{\"type\":\"string\",\"index\":\"no\",\"fields\":{\"ngrams\":{\"type\":\"string\",\"index_analyzer\":\"index_ngram\"},\"raw\":{\"type\":\"string\",\"index_analyzer\":\"index_raw\"}},\"copy_to\":[\"collector.{lang}\"]}";
                String collectorString = "{\"type\":\"string\",\"index\":\"no\",\"fields\":{\"ngrams\":{\"type\":\"string\",\"index_analyzer\":\"index_ngram\"},\"raw\":{\"type\":\"string\",\"index_analyzer\":\"index_raw\"}},\"copy_to\":[\"collector.{lang}\"]}}},\"street\":{\"type\":\"object\",\"properties\":{\"default\":{\"index\":\"no\",\"type\":\"string\",\"copy_to\":[\"collector.default\"]}";
                
                JSONObject placeObject = mappingsObject.optJSONObject("place");
                JSONObject propertiesObject = placeObject == null ? null : placeObject.optJSONObject("properties");

                if(propertiesObject != null) {
                        for(String lang : langs) {
                                // create lang-specific json objects
                                JSONObject copyToCollectorObject = new JSONObject(copyToCollectorString.replace("{lang}", lang));
                                JSONObject nameToCollectorObject = new JSONObject(nameToCollectorString.replace("{lang}", lang));
                                JSONObject collectorObject = new JSONObject(collectorString.replace("{lang}", lang));

                                // add language specific tags to the collector
                                propertiesObject = addToCollector("city", propertiesObject, copyToCollectorObject, lang);
                                propertiesObject = addToCollector("context", propertiesObject, copyToCollectorObject, lang);
                                propertiesObject = addToCollector("country", propertiesObject, copyToCollectorObject, lang);
                                propertiesObject = addToCollector("street", propertiesObject, copyToCollectorObject, lang);
                                propertiesObject = addToCollector("name", propertiesObject, nameToCollectorObject, lang);

                                // add language specific collector to default for name
                                JSONObject name = propertiesObject.optJSONObject("name");
                                JSONObject nameProperties = name == null ? null : name.optJSONObject("properties");
                                if(nameProperties != null) {
                                        JSONObject defaultObject = nameProperties.optJSONObject("default");
                                        JSONArray copyToArray = defaultObject == null ? null : defaultObject.optJSONArray("copy_to");
                                        copyToArray.put("name." + lang);

                                        defaultObject.put("copy_to", copyToArray);
                                        nameProperties.put("default", defaultObject);
                                        name.put("properties", nameProperties);
                                        propertiesObject.put("name", name);
                                }

                                // add language specific collector
                                propertiesObject = addToCollector("collector", propertiesObject, collectorObject, lang);                                        
                        }
                        placeObject.put("properties", propertiesObject);
                        return mappingsObject.put("place", placeObject);
                }
                
                log.error("cannot add langs to mapping.json, please double-check the mappings.json or the language values supplied");
                return null;
        }
        
        private JSONObject addToCollector(String key, JSONObject properties, JSONObject collectorObject, String lang) {
                JSONObject keyObject = properties.optJSONObject(key);
                JSONObject keyProperties = keyObject == null ? null : keyObject.optJSONObject("properties");
                if(keyProperties != null) {
                        keyProperties.put(lang, collectorObject);
                        keyObject.put("properties", keyProperties);
                        return properties.put(key, keyObject);
                }            
                return properties;
        }
}<|MERGE_RESOLUTION|>--- conflicted
+++ resolved
@@ -53,12 +53,8 @@
 		} catch(Exception e) {
 			log.error("Can't create directories: ", e);
 		}
-<<<<<<< HEAD
         this.clusterName = clusterName;
         this.langs = langs.split(",");
-=======
-		this.clusterName = clusterName;
->>>>>>> 6adb2052
 	}
 
 	public Server start() {
@@ -77,14 +73,14 @@
 		Settings settings = sBuilder.build();
 
 		final String pluginPath = this.getClass().getResource("/elasticsearch-wordending-tokenfilter-0.0.1.zip").toExternalForm();
-		PluginManager pluginManager = new PluginManager(new Environment(settings), pluginPath, PluginManager.OutputMode.VERBOSE, new TimeValue(60000));
+		PluginManager pluginManager = new PluginManager(new Environment(settings), pluginPath, PluginManager.OutputMode.VERBOSE, new TimeValue(30000));
 		try {
 			pluginManager.downloadAndExtract("ybon/elasticsearch-wordending-tokenfilter/0.0.1");
 		} catch(IOException e) {
 			log.debug("could not install ybon/elasticsearch-wordending-tokenfilter/0.0.1", e);
 		}
 
-		if(!test && false) {
+		if(!test) {
 			pluginManager = new PluginManager(new Environment(settings), null, PluginManager.OutputMode.VERBOSE, new TimeValue(30000));
 			for(String pluginName : new String[]{"mobz/elasticsearch-head", "polyfractal/elasticsearch-inquisitor"}) {
 				try {
