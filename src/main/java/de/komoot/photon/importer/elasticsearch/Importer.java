--- conflicted
+++ resolved
@@ -27,36 +27,6 @@
 	public Importer(Client esClient) {
 		this.esClient = esClient;
 		this.bulkRequest = esClient.prepareBulk();
-<<<<<<< HEAD
-
-		try {
-			this.esClient.admin().indices().prepareDelete("photon").execute().actionGet();
-		} catch(IndexMissingException e) { /* ignored */ }
-
-		final boolean indexExists = this.esClient.admin().indices().prepareExists("photon").execute().actionGet().isExists();
-		if(!indexExists) {
-			recreateIndex();
-		}
-	}
-
-	public void recreateIndex() {
-		final boolean indexExists = this.esClient.admin().indices().prepareExists("photon").execute().actionGet().isExists();
-		if(indexExists) {
-			// remove index
-			this.esClient.admin().indices().prepareDelete("photon").execute().actionGet();
-		}
-
-		final InputStream mappings = Thread.currentThread().getContextClassLoader().getResourceAsStream("mappings.json");
-		final InputStream index_settings = Thread.currentThread().getContextClassLoader().getResourceAsStream("index_settings.json");
-
-		try {
-			this.esClient.admin().indices().prepareCreate("photon").setSettings(IOUtils.toString(index_settings)).execute().actionGet();
-			this.esClient.admin().indices().preparePutMapping("photon").setType("place").setSource(IOUtils.toString(mappings)).execute().actionGet();
-		} catch(IOException e) {
-			log.error("cannot setup index, elastic search config files not readable", e);
-		}
-=======
->>>>>>> 8be1ccc4
 	}
 
         @Override
