package de.komoot.photon.importer;

/**
 * Command Line Arguments parsed by {@link com.beust.jcommander.JCommander} and used to start photon.
 */

import com.beust.jcommander.Parameter;
import lombok.Data;

import java.io.File;

@Data
public class CommandLineArgs {
	@Parameter(names = "-nominatim-import", description = "import nominatim database into photon (this will delete previous index)")
	private boolean nominatimImport = false;

<<<<<<< HEAD
	@Parameter(names = "-recreate_index")
	private boolean recreate_index = false;

	@Parameter(names = "-json", description = "import nominatim database and dump it to json like files in /tmp/ (useful for developing)")
=======
	@Parameter(names = "-json", description = "import nominatim database and dump it to json like files in /tmp/ (useful for developing, see -json-nb-docs)")
>>>>>>> 8be1ccc4
	private boolean jsonDump = false;

	@Parameter(names = "-json-nb-docs", description = "if -json arg is set: number of documents per json file")
	private int jsonLines = 100000;

	@Parameter(names = "-create-snapshot", description = "create snapshot of photon index, useful for backups and for fast reimports on other photon instances ")
	private String createSnapshot = null;

	@Parameter(names = "-import-snapshot", description = "import a snapshot from an URL, can be remote (http://example.com/photon.zip) or local (file:///home/photon/photon.zip)")
	private String importSnapshot = null;

	@Parameter(names = "-delete-index", description = "delete index and all documents, creates a new and empty photon index")
	private boolean deleteIndex = false;

	@Parameter(names = "-host", description = "postgres host (default 127.0.0.1)")
	private String host = "127.0.0.1";

	@Parameter(names = "-port", description = "postgres port (default 5432)")
	private Integer port = 5432;

	@Parameter(names = "-database", description = "postgres host (default nominatim)")
	private String database = "nominatim";

	@Parameter(names = "-user", description = "postgres user (default nominatim)")
	private String user = "nominatim";

	@Parameter(names = "-password", description = "postgres host (default '')")
	private String password = "";

	@Parameter(names = "-data-dir", description = "data directory (default '.')")
	private String dataDirectory = new File(".").getAbsolutePath();
        
	@Parameter(names = "-listen-port", description = "listen to port (default 2322)")
	private int listenPort = 2322;
        
        @Parameter(names = "-listen-ip", description = "listen to address (default '0.0.0.0')")
	private String listenIp = "0.0.0.0";
}
<|MERGE_RESOLUTION|>--- conflicted
+++ resolved
@@ -14,14 +14,7 @@
 	@Parameter(names = "-nominatim-import", description = "import nominatim database into photon (this will delete previous index)")
 	private boolean nominatimImport = false;
 
-<<<<<<< HEAD
-	@Parameter(names = "-recreate_index")
-	private boolean recreate_index = false;
-
-	@Parameter(names = "-json", description = "import nominatim database and dump it to json like files in /tmp/ (useful for developing)")
-=======
 	@Parameter(names = "-json", description = "import nominatim database and dump it to json like files in /tmp/ (useful for developing, see -json-nb-docs)")
->>>>>>> 8be1ccc4
 	private boolean jsonDump = false;
 
 	@Parameter(names = "-json-nb-docs", description = "if -json arg is set: number of documents per json file")
