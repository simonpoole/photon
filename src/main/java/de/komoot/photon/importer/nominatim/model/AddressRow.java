--- conflicted
+++ resolved
@@ -57,19 +57,15 @@
 
 		return false;
 	}
-
+	
 	public boolean hasPostcode() {
 		return postcode != null; // TODO really null?
 	}
-<<<<<<< HEAD
-
-=======
 	
 	public boolean hasPlace() {
 		return place != null;
 	}
 	
->>>>>>> 7ae4df7c
 	public boolean isUsefulForContext() {
 		if(name.isEmpty()) {
 			return false;
