package de.komoot.photon;

import com.beust.jcommander.JCommander;
import com.beust.jcommander.ParameterException;
import de.komoot.photon.elasticsearch.Server;
import de.komoot.photon.nominatim.NominatimConnector;
import de.komoot.photon.nominatim.NominatimUpdater;
import de.komoot.photon.query.PhotonRequestFactory;
import lombok.extern.slf4j.Slf4j;
import org.elasticsearch.client.Client;
import spark.Request;
import spark.Response;
import spark.Route;

import java.io.FileNotFoundException;
import java.io.IOException;

import static spark.Spark.*;

@Slf4j
public class App {
    private static Client esClient= null;
    public static Client getClient(){
        return esClient;
        
    }
	public static void main(String[] rawArgs) {
		// parse command line arguments
		CommandLineArgs args = new CommandLineArgs();
		final JCommander jCommander = new JCommander(args);
		try {
			jCommander.parse(rawArgs);
		} catch(ParameterException e) {
			log.warn("could not start photon: " + e.getMessage());
			jCommander.usage();
			return;
		}

		// show help
		if(args.isUsage()) {
			jCommander.usage();
			return;
		}

		if(args.getJsonDump() != null) {
			startJsonDump(args);
			return;
		}

<<<<<<< HEAD
		final Server esServer = new Server(args).start();
		Client esClient = esServer.getClient();
=======
		final Server esServer = new Server(args.getCluster(), args.getDataDirectory(), args.getLanguages()).start();
		esClient = esServer.getClient();
>>>>>>> 2074f6f3

		if(args.isRecreateIndex()) {
			startRecreatingIndex(esServer);
			return;
		}

		if(args.isNominatimImport()) {
			startNominatimImport(args, esServer, esClient);
			return;
		}

		// no special action specified -> normal mode: start search API
		startApi(args, esClient);
	}

	/**
	 * dump elastic search index and create a new and empty one
	 *
	 * @param esServer
	 */
	private static void startRecreatingIndex(Server esServer) {
		try {
			esServer.recreateIndex();
		} catch(IOException e) {
			log.error("cannot setup index, elastic search config files not readable", e);
			return;
		}

		log.info("deleted photon index and created an empty new one.");
	}

	/**
	 * take nominatim data and dump it to json
	 *
	 * @param args
	 */
	private static void startJsonDump(CommandLineArgs args) {
		try {
			final String filename = args.getJsonDump();
			final JsonDumper jsonDumper = new JsonDumper(filename, args.getLanguages());
			NominatimConnector nominatimConnector = new NominatimConnector(args.getHost(), args.getPort(), args.getDatabase(), args.getUser(), args.getPassword());
			nominatimConnector.setImporter(jsonDumper);
			nominatimConnector.readEntireDatabase();
			log.info("json dump was created: " + filename);
		} catch(FileNotFoundException e) {
			log.error("cannot create dump", e);
		}
	}

	/**
	 * take nominatim data to fill elastic search index
	 *
	 * @param args
	 * @param esServer
	 * @param esNodeClient
	 */
	private static void startNominatimImport(CommandLineArgs args, Server esServer, Client esNodeClient) {
		try {
			esServer.recreateIndex(); // dump previous data
		} catch(IOException e) {
			log.error("cannot setup index, elastic search config files not readable", e);
			return;
		}

		log.info("starting import from nominatim to photon with languages: " + args.getLanguages());
		de.komoot.photon.elasticsearch.Importer importer = new de.komoot.photon.elasticsearch.Importer(esNodeClient, args.getLanguages());
		NominatimConnector nominatimConnector = new NominatimConnector(args.getHost(), args.getPort(), args.getDatabase(), args.getUser(), args.getPassword());
		nominatimConnector.setImporter(importer);
		try {
			nominatimConnector.readEntireDatabase();
		} catch(Exception e) {
			log.info("error importing from nominatim: " + e.getMessage());
		}

		log.info("imported data from nominatim to photon with languages: " + args.getLanguages());
	}

	/**
	 * start api to accept search requests via http
	 *
	 * @param args
	 * @param esNodeClient
	 */
	private static void startApi(CommandLineArgs args, Client esNodeClient) {
		setPort(args.getListenPort());
		setIpAddress(args.getListenIp());

		// setup search API
<<<<<<< HEAD
//        PhotonSearcherFactory searcherFactory = new PhotonSearcherFactory();
//		final Searcher searcher = new Searcher(esNodeClient);
//		get(new RequestHandler("api", searcher, args.getLanguages()));
//		get(new RequestHandler("api/", searcher, args.getLanguages()));
        PhotonRequestFactory photonRequestFactory = new PhotonRequestFactory();
=======
//		final Searcher searcher = new Searcher(esNodeClient);
//		get(new RequestHandler("api", searcher, args.getLanguages()));
//		get(new RequestHandler("api/", searcher, args.getLanguages()));
>>>>>>> 2074f6f3
        get(new SearchRequestHandler("api",args.getLanguages()));
        get(new SearchRequestHandler("api/",args.getLanguages()));
		// setup update API
		final NominatimUpdater nominatimUpdater = new NominatimUpdater(args.getHost(), args.getPort(), args.getDatabase(), args.getUser(), args.getPassword());
		Updater updater = new de.komoot.photon.elasticsearch.Updater(esNodeClient, args.getLanguages());
		nominatimUpdater.setUpdater(updater);

		get(new Route("/nominatim-update") {
			@Override
			public Object handle(Request request, Response response) {
				Thread nominatimUpdaterThread = new Thread() {
					@Override
					public void run() {
						nominatimUpdater.update();
					}
				};
				nominatimUpdaterThread.start();
				return "nominatim update started (more information in console output) ...";
			}
		});
	}
}<|MERGE_RESOLUTION|>--- conflicted
+++ resolved
@@ -5,7 +5,6 @@
 import de.komoot.photon.elasticsearch.Server;
 import de.komoot.photon.nominatim.NominatimConnector;
 import de.komoot.photon.nominatim.NominatimUpdater;
-import de.komoot.photon.query.PhotonRequestFactory;
 import lombok.extern.slf4j.Slf4j;
 import org.elasticsearch.client.Client;
 import spark.Request;
@@ -47,13 +46,8 @@
 			return;
 		}
 
-<<<<<<< HEAD
-		final Server esServer = new Server(args).start();
-		Client esClient = esServer.getClient();
-=======
 		final Server esServer = new Server(args.getCluster(), args.getDataDirectory(), args.getLanguages()).start();
 		esClient = esServer.getClient();
->>>>>>> 2074f6f3
 
 		if(args.isRecreateIndex()) {
 			startRecreatingIndex(esServer);
@@ -142,17 +136,9 @@
 		setIpAddress(args.getListenIp());
 
 		// setup search API
-<<<<<<< HEAD
-//        PhotonSearcherFactory searcherFactory = new PhotonSearcherFactory();
 //		final Searcher searcher = new Searcher(esNodeClient);
 //		get(new RequestHandler("api", searcher, args.getLanguages()));
 //		get(new RequestHandler("api/", searcher, args.getLanguages()));
-        PhotonRequestFactory photonRequestFactory = new PhotonRequestFactory();
-=======
-//		final Searcher searcher = new Searcher(esNodeClient);
-//		get(new RequestHandler("api", searcher, args.getLanguages()));
-//		get(new RequestHandler("api/", searcher, args.getLanguages()));
->>>>>>> 2074f6f3
         get(new SearchRequestHandler("api",args.getLanguages()));
         get(new SearchRequestHandler("api/",args.getLanguages()));
 		// setup update API
