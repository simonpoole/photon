import json
import os

import simplejson
import elasticsearch
from flask import Flask, render_template, request, abort, Response


app = Flask(__name__)
DEBUG = os.environ.get('DEBUG', True)
PORT = os.environ.get('PHOTON_PORT', 5001)
HOST = os.environ.get('PHOTON_HOST', '0.0.0.0')
SUPPORTED_LANGUAGES = ['de', 'en', 'fr', 'it']

es = elasticsearch.Elasticsearch()


@app.route('/')
def index():
    return render_template('index.html')


def query_index(query, lang, lon, lat, match_all=True, limit=15):
    req_body = {
        "multi_match": {
            "query": query,
            "type": "cross_fields",
            "fields": [
              "name.default.raw^18", "name.default^2.5", "name.{lang}.raw^18", "name.{lang}^2.5", "name.alternatives.raw^14", "name.alternatives^1.5",
              "city.default.raw^8", "city.default^2", "city.{lang}.raw^8", "city.{lang}^2",
              "street.default.raw^8", "street.default^2", "street.{lang}.raw^8", "street.{lang}^2",
              "housenumber.raw^6", "housenumber",
              "postcode^5",
              "country.default.raw^3", "country.default", "country.{lang}.raw^3", "country.{lang}",
              "context.default.raw^3", "context.default", "context.{lang}.raw^3", "context.{lang}"
            ],
            "analyzer": "search",
            'minimum_should_match': '100%' if match_all else -1,
        }
    }

<<<<<<< HEAD
    # replace lang placeholder
    req_body['multi_match']['fields'] = map(lambda s: s.replace("{lang}", lang), req_body['multi_match']['fields'])

    req_body = {
        "function_score": {
            "score_mode": "sum",  # How functions score are mixed together
            "boost_mode": "sum",  # how total will be mixed to search score
=======
    req_body = {
        "function_score": {
            "score_mode": "multiply",  # How functions score are mixed together
            "boost_mode": "multiply",  # how total will be mixed to search score
>>>>>>> 8be1ccc4
            "query": req_body,
            "functions": [
                {
                    "script_score": {
<<<<<<< HEAD
                        "script": "50*doc['importance'].value"
                    }
                }
            ],
        }
    }

    if False and lon is not None and lat is not None:
=======
                        "script": "1 + doc['importance'].value * 40"
                    }
                }
            ],
        }
    }

    if lon is not None and lat is not None:
>>>>>>> 8be1ccc4
        req_body["function_score"]["functions"].append({
            "script_score": {
                "script": "dist = doc['coordinate'].distanceInKm(lat, lon); 1 / (0.5 - 0.5 * exp(-5*dist/maxDist))",
                "params": {
                    "lon": lon,
                    "lat": lat,
                    "maxDist": 100
                }
            }
        })

    # if housenumber is not null AND name.default is null, housenumber must
    # match the request. This will filter out the house from the requests
    # if the housenumber is not explicitly in the request
    req_body = {
        "filtered": {
            "query": req_body,
            "filter": {
                "or": {
                    "filters": [
                        {
                            "missing": {
                                "field": "housenumber"
                            }
                        },
                        {
                            "query": {
                                "match": {
                                    "housenumber": {
                                        "query": query,
                                        "analyzer": "standard"
                                    }
                                }
                            }
                        },
                        {
                            "exists": {
                                "field": "name.default.raw"
                            }
                        }
                    ]
                }
            }
        }
    }

    body = {"query": req_body, "size": limit}
    if DEBUG:
        print(json.dumps(body))
    return es.search(index="photon", body=body)


@app.route('/api/')
def api():
    lang = request.args.get('lang')
    if lang is None or lang not in SUPPORTED_LANGUAGES:
        lang = 'en'

    try:
        lon = float(request.args.get('lon'))
        lat = float(request.args.get('lat'))
    except (TypeError, ValueError):
        lon = lat = None

    try:
        limit = min(int(request.args.get('limit')), 50)
    except (TypeError, ValueError):
        limit = 15

    query = request.args.get('q')
    if not query:
        abort(400, "missing search term 'q': /?q=berlin")

    results = query_index(query, lang, lon, lat, limit=limit)

    if results['hits']['total'] < 1:
        # no result could be found, query index again and don't expect to match all search terms
        results = query_index(query, lang, lon, lat, match_all=False, limit=limit)

    debug = 'debug' in request.args
    data = to_geo_json(results['hits']['hits'], lang=lang, debug=debug)
    data = json.dumps(data, indent=4 if debug else None)
    return Response(data, mimetype='application/json')


def housenumber_first(lang):
    if lang in ['de', 'it']:
        return False

    return True


def to_geo_json(hits, lang='en', debug=False):
    features = []
    for hit in hits:
        source = hit['_source']

        properties = {}

        if 'osm_id' in source:
            properties['osm_id'] = int(source['osm_id'])

        for attr in ['osm_key', 'osm_value', 'postcode', 'housenumber']:
            if attr in source:
                properties[attr] = source[attr]

        # language specific mapping
        for attr in ['name', 'country', 'city', 'street']:
            obj = source.get(attr, {})
            value = obj.get(lang) or obj.get('default')
            if value:
                properties[attr] = value

        if not 'name' in properties and 'housenumber' in properties:
            housenumber = properties['housenumber'] or ''
            street = properties['street'] or ''

            if housenumber_first(lang):
                properties['name'] = housenumber + ' ' + street
            else:
                properties['name'] = street + ' ' + housenumber

        feature = {
            "type": "Feature",
            "geometry": {
                "type": "Point",
                "coordinates": [source['coordinate']['lon'], source['coordinate']['lat']]
            },
            "properties": properties
        }

        features.append(feature)

    return {
        "type": "FeatureCollection",
        "features": features
    }


@app.route('/search/')
def search():
    params = {
        "hl": 'true',
        "rows": 10
    }
    results = solr.search(request.args.get('q', '*:*'), **params)
    return simplejson.dumps({
        "docs": results.docs,
        "highlight": results.highlighting
    })


if __name__ == "__main__":
    app.run(debug=DEBUG, port=PORT, host=HOST)<|MERGE_RESOLUTION|>--- conflicted
+++ resolved
@@ -39,7 +39,6 @@
         }
     }
 
-<<<<<<< HEAD
     # replace lang placeholder
     req_body['multi_match']['fields'] = map(lambda s: s.replace("{lang}", lang), req_body['multi_match']['fields'])
 
@@ -47,18 +46,11 @@
         "function_score": {
             "score_mode": "sum",  # How functions score are mixed together
             "boost_mode": "sum",  # how total will be mixed to search score
-=======
-    req_body = {
-        "function_score": {
-            "score_mode": "multiply",  # How functions score are mixed together
-            "boost_mode": "multiply",  # how total will be mixed to search score
->>>>>>> 8be1ccc4
             "query": req_body,
             "functions": [
                 {
                     "script_score": {
-<<<<<<< HEAD
-                        "script": "50*doc['importance'].value"
+                        "script": "1 + 50*doc['importance'].value"
                     }
                 }
             ],
@@ -66,16 +58,6 @@
     }
 
     if False and lon is not None and lat is not None:
-=======
-                        "script": "1 + doc['importance'].value * 40"
-                    }
-                }
-            ],
-        }
-    }
-
-    if lon is not None and lat is not None:
->>>>>>> 8be1ccc4
         req_body["function_score"]["functions"].append({
             "script_score": {
                 "script": "dist = doc['coordinate'].distanceInKm(lat, lon); 1 / (0.5 - 0.5 * exp(-5*dist/maxDist))",
