import json
import os

import simplejson
import elasticsearch
from flask import Flask, render_template, request, abort, Response
from string import Template

app = Flask(__name__)
DEBUG = os.environ.get('DEBUG', True)
PORT = os.environ.get('PHOTON_PORT', 5001)
HOST = os.environ.get('PHOTON_HOST', '0.0.0.0')
API_URL = os.environ.get('API_URL', 'http://localhost:5001/api/?')
SUPPORTED_LANGUAGES = ['de', 'en', 'fr', 'it']
CENTER = [
    float(os.environ.get('PHOTON_MAP_LAT', 52.3879)),
    float(os.environ.get('PHOTON_MAP_LON', 13.0582))
]
TILELAYER = os.environ.get(
    'PHOTON_MAP_TILELAYER',
    'http://{s}.tile.komoot.de/komoot/{z}/{x}/{y}.png'
)
MAXZOOM = os.environ.get('PHOTON_MAP_MAXZOOM', 18)

es = elasticsearch.Elasticsearch()

with open('../../es/query.json', 'r') as f:
    query_template = Template(f.read())

with open('../../es/query_location_bias.json', 'r') as f:
    query_location_bias_template = Template(f.read())


@app.route('/')
def index():
    return render_template(
        'index.html',
        API_URL=API_URL,
        CENTER=CENTER,
        TILELAYER=TILELAYER,
        MAXZOOM=MAXZOOM
    )


def query_index(query, lang, lon, lat, match_all=True, limit=15):
    params = dict(lang=lang, query=query, should_match="100%" if match_all else "-1", lon=lon, lat=lat)

    if lon is not None and lat is not None:
        req_body = query_location_bias_template.substitute(**params)
    else:
        req_body = query_template.substitute(**params)
<<<<<<< HEAD
=======

    print(req_body)
>>>>>>> efbc0526

    body = {"query": json.loads(req_body), "size": limit}
    return es.search(index="photon", body=body)


@app.route('/api/')
def api():
    lang = request.args.get('lang')
    if lang is None or lang not in SUPPORTED_LANGUAGES:
        lang = 'en'

    try:
        lon = float(request.args.get('lon'))
        lat = float(request.args.get('lat'))
    except (TypeError, ValueError):
        lon = lat = None

    try:
        limit = min(int(request.args.get('limit')), 50)
    except (TypeError, ValueError):
        limit = 15

    query = request.args.get('q')
    if not query:
        abort(400, "missing search term 'q': /?q=berlin")

    results = query_index(query, lang, lon, lat, limit=limit)

    if results['hits']['total'] < 1:
        # no result could be found, query index again and don't expect to match all search terms
        results = query_index(query, lang, lon, lat, match_all=False, limit=limit)

    debug = 'debug' in request.args
    data = to_geo_json(results['hits']['hits'], lang=lang, debug=debug)
    data = json.dumps(data, indent=4 if debug else None)
    return Response(data, mimetype='application/json')


def housenumber_first(lang):
    if lang in ['de', 'it']:
        return False

    return True


def to_geo_json(hits, lang='en', debug=False):
    features = []
    for hit in hits:
        source = hit['_source']

        properties = {}

        if 'osm_id' in source:
            properties['osm_id'] = int(source['osm_id'])

        for attr in ['osm_key', 'osm_value', 'postcode', 'housenumber']:
            if attr in source:
                properties[attr] = source[attr]

        # language specific mapping
        for attr in ['name', 'country', 'city', 'street']:
            obj = source.get(attr, {})
            value = obj.get(lang) or obj.get('default')
            if value:
                properties[attr] = value

        if not 'name' in properties and 'housenumber' in properties:
            housenumber = properties['housenumber'] or ''
            street = properties['street'] or ''

            if housenumber_first(lang):
                properties['name'] = housenumber + ' ' + street
            else:
                properties['name'] = street + ' ' + housenumber

        feature = {
            "type": "Feature",
            "geometry": {
                "type": "Point",
                "coordinates": [source['coordinate']['lon'], source['coordinate']['lat']]
            },
            "properties": properties
        }

        features.append(feature)

    return {
        "type": "FeatureCollection",
        "features": features
    }


@app.route('/search/')
def search():
    params = {
        "hl": 'true',
        "rows": 10
    }
    results = solr.search(request.args.get('q', '*:*'), **params)
    return simplejson.dumps({
        "docs": results.docs,
        "highlight": results.highlighting
    })


if __name__ == "__main__":
    app.run(debug=DEBUG, port=PORT, host=HOST)<|MERGE_RESOLUTION|>--- conflicted
+++ resolved
@@ -49,11 +49,9 @@
         req_body = query_location_bias_template.substitute(**params)
     else:
         req_body = query_template.substitute(**params)
-<<<<<<< HEAD
-=======
 
-    print(req_body)
->>>>>>> efbc0526
+    if DEBUG:
+        print(req_body)
 
     body = {"query": json.loads(req_body), "size": limit}
     return es.search(index="photon", body=body)
